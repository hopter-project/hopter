--- conflicted
+++ resolved
@@ -39,12 +39,8 @@
 [dependencies.gimli]
 version = "0.29"
 default-features = false
-<<<<<<< HEAD
-features = ["read"]
-=======
 features = [ "read" ]
 optional = true
->>>>>>> cbcc0887
 
 [dependencies.fallible-iterator]
 version = "0.3"
