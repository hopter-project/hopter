--- conflicted
+++ resolved
@@ -1,16 +1,5 @@
-<<<<<<< HEAD
-pub mod context_switch;
-pub mod default;
-pub(super) mod svc;
-pub mod svc_handler;
-pub mod systick;
-#[cfg(feature = "exti1_panic")]
-mod test;
-pub mod trap_frame;
-=======
+
 mod systick;
->>>>>>> 145d0a13
-
 pub(crate) mod context_switch;
 pub(crate) mod hardfault;
 pub(crate) mod svc;
