--- conflicted
+++ resolved
@@ -14,11 +14,7 @@
 fn main(_: cortex_m::Peripherals) {
     // Print via semihosting. When using QEMU with semihosting option enabled,
     // the characters will appear on the QEMU console.
-<<<<<<< HEAD
     say_hello_fn();
-=======
-    dbg_println!("hello world!");
->>>>>>> 145d0a13
 
     // When running with QEMU, this will cause the QEMU process to terminate.
     // Do not include this line when running with OpenOCD, because it will
